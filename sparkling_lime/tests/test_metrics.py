from sparkling_lime import metrics
from sparkling_lime.discretize import QuartileDiscretizer
from pyspark.ml.linalg import Vectors
from pyspark.sql.functions import col, struct
import numpy as np
import pandas as pd
import random
from pyspark.ml.tests import SparkSessionTestCase


class PairwiseDistanceTests(SparkSessionTestCase):

    def test_pairwise_distance_vector(self):
        data = [(0, Vectors.dense([-1.0, -1.0]),),
                (1, Vectors.dense([-1.0, 1.0]),),
                (2, Vectors.dense([1.0, -1.0]),),
                (3, Vectors.dense([1.0, 1.0]),)]
        df = self.spark.createDataFrame(data, ["id", "features"])
        vec = df.filter(col("id") == 0).first().features
        vec2 = df.filter(col("id") == 1).first().features

        with self.subTest("Test default parameters exist"):
            d0 = metrics.PairwiseDistance()
            self.assertCountEqual(
                d0.params, [d0.inputCol, d0.outputCol, d0.distanceMetric, d0.rowVector])
            self.assertTrue(all([~d0.isSet(p) for p in d0.params]))
            self.assertTrue(d0.hasDefault(d0.distanceMetric))
            self.assertEqual(d0.getDistanceMetric(), "euclidean")

        with self.subTest("Test parameters are set"):
            d0.setParams(inputCol="input", outputCol="output", rowVector=vec,
                         distanceMetric="euclidean")
            self.assertTrue(all([d0.isSet(p) for p in d0.params]))
            self.assertEqual(d0.getDistanceMetric(), "euclidean")
            self.assertEqual(d0.getRowVector(), vec)
            self.assertEqual(d0.getInputCol(), "input")
            self.assertEqual(d0.getOutputCol(), "output")

        with self.subTest("Test parameters are copied properly"):
            d0c = d0.copy({d0.rowVector: vec2})
            self.assertEqual(d0c.uid, d0.uid)
            self.assertCountEqual(d0c.params, d0.params)
            self.assertEqual(d0c.getRowVector(), vec2)

        with self.subTest("New instances are populated correctly and are "
                          "distinct"):
            d1 = metrics.PairwiseDistance(
                rowVector=vec, inputCol="features", outputCol="output",
                distanceMetric="euclidean")
            self.assertNotEqual(d1.uid, d0.uid)
            self.assertEqual(d1.getDistanceMetric(), "euclidean")
            self.assertEqual(d1.getRowVector(), vec)
            self.assertEqual(d1.getInputCol(), "features")
            self.assertEqual(d1.getOutputCol(), "output")

        actual = d1.transform(df).select("id", "output").collect()
        expected = {0: 0.0, 1: 2.0, 2: 2.0, 3: 2.8284271247461903}
        for r in actual:
            with self.subTest(
                    "Distances are calculated correctly: i={}".format(r["id"])):
                self.assertAlmostEqual(r["output"], expected[r["id"]])

    def test_pairwise_distance_columns(self):
        data = [(0, Vectors.dense([-1.0, -1.0]), Vectors.dense([-1.0, -1.0]),),
                (1, Vectors.dense([-1.0, 1.0]), Vectors.dense([-1.0, -1.0]),),
                (2, Vectors.dense([1.0, -1.0]), Vectors.dense([-1.0, -1.0]),),
                (3, Vectors.dense([1.0, 1.0]), Vectors.dense([-1.0, -1.0]),)]
        df = self.spark.createDataFrame(data, ["id", "other", "orig"])
        df = df.withColumn("features", struct("orig", "other"))
        d1 = metrics.PairwiseDistance(inputCol="features", outputCol="output",
                                      distanceMetric="euclidean")
        actual = d1.transform(df).select("id", "output").collect()
        expected = {0: 0.0, 1: 2.0, 2: 2.0, 3: 2.8284271247461903}
        for r in actual:
            with self.subTest(
                    "Distances are calculated correctly: i={}".format(r["id"])):
                self.assertAlmostEqual(r["output"], expected[r["id"]])


class KernelWidthTests(SparkSessionTestCase):
<<<<<<< HEAD

=======
>>>>>>> fb0299c5
    def test_kernel_weight(self):
        data = [[0, 0.0], [1, 2.0], [2, 2.0], [3, 2.8284271247461903]]
        df = self.spark.createDataFrame(data, ["id", "distances"])
        with self.subTest("Test default parameters exist"):
            k0 = metrics.KernelWeight()
            self.assertCountEqual(
                k0.params, [k0.inputCol, k0.outputCol, k0.kernelWidth])
            self.assertTrue(all([~k0.isSet(p) for p in k0.params]))
            self.assertFalse(k0.hasDefault(k0.kernelWidth))

        with self.subTest("Test parameters are set"):
            k0.setParams(inputCol="input", outputCol="output", kernelWidth=1.5)
            self.assertTrue(all([k0.isSet(p) for p in k0.params]))
            self.assertEqual(k0.getKernelWidth(), 1.5)
            self.assertEqual(k0.getInputCol(), "input")
            self.assertEqual(k0.getOutputCol(), "output")

        with self.subTest("Test parameters are copied properly"):
            k0c = k0.copy({k0.kernelWidth: 2.5})
            self.assertEqual(k0c.uid, k0.uid)
            self.assertCountEqual(k0c.params, k0.params)
            self.assertEqual(k0c.getKernelWidth(), 2.5)

        with self.subTest("New instances are populated correctly and are "
                          "distinct"):
            width = 1.0606601717798214
            k1 = metrics.KernelWeight(
                kernelWidth=width, inputCol="distances", outputCol="output")
            self.assertNotEqual(k1.uid, k0.uid)
            self.assertEqual(k1.getKernelWidth(), width)
            self.assertEqual(k1.getInputCol(), "distances")
            self.assertEqual(k1.getOutputCol(), "output")

        actual = k1.transform(df).select("id", "output").collect()
        expected = {0: 1.0, 1: 0.16901332, 2: 0.16901332, 3: 0.0285655}
        for r in actual:
            with self.subTest(
                    "Distances are calculated correctly: i={}".format(r["id"])):
                self.assertAlmostEqual(r["output"], expected[r["id"]])


class NeighborhoodGeneratorTests(SparkSessionTestCase):

    def test_random_choice(self):
        data = [[0], [0], [1], [1], [1], [1], [1], [1], [1], [1]]
        rates = {0: 0.2, 1: 0.8}
        df = self.spark.createDataFrame(data, ["c1"])
        actual = metrics.NeighborhoodGenerator.\
            _make_random_choices(df, "c1", 100, rates)
        sample_row = actual.head()
        self.assertEqual(10, actual.count(), "Wrong count. Expected 10, got {}"
                         .format(actual.count()))
        self.assertEqual(100, len(sample_row["neighborhood"]),
                         "Wrong neighborhood size. Expected 100, got {}"
                         .format(len(sample_row["neighborhood"])))
        self.assertAlmostEqual(0.8, float(np.mean(sample_row["neighborhood"])),
                               delta=0.1,
                               msg=("Expected 1's to be sampled at rate of 0.8"
                                    " , got {}")
                               .format(np.mean(sample_row["neighborhood"])))

    def test_make_normals(self):
        df = self.spark.createDataFrame([[i] for i in range(10)], ["c1"])
        with self.subTest("Sample around a mean works as expected"):
            means = (-1000, 10, 0)
            scales = (0, 1, 10)
            actual_cols = metrics.NeighborhoodGenerator._make_normals(
                300, 3, scales, mean=means)
            actual_mean_df = df.select(actual_cols)
            self.assertEqual(3, len(actual_mean_df.columns),
                             "Expected 5 columns but got {}"
                             .format(len(df.columns)))
            self.assertEqual(10, actual_mean_df.count(),
                             "Expected 10 rows but got {}"
                             .format(actual_mean_df.count()))
            sample_row = actual_mean_df.head()
            for i in range(3):
                if means[i] == 0:
                    delta = 1
                else:
                    delta = means[i]*0.1
                self.assertEqual(300, len(sample_row[i]),
                                 "Expected 150 samples but got {}"
                                 .format(len(sample_row[i])))
                self.assertAlmostEqual(
                    means[i], float(np.mean(sample_row[i])), delta=delta,
                    msg=("Expected mean of {} but got {}"
                         .format(means[i], np.mean(sample_row[i]))))
                self.assertAlmostEqual(
                    scales[i], float(np.std(sample_row[i])),
                    delta=scales[i]*0.2,
                    msg=("Expected scale of {} but got {}"
                         .format(scales[i], np.std(sample_row[i]))))

        with self.subTest("Sample around values works as expected"):
            cols = [col("c1")]
            scales = [1]
            actual_cols = metrics.NeighborhoodGenerator._make_normals(
                300, 1, scales, cols=cols)
            actual_sample_df = df.select([c.alias(str(i)) for c, i
                                          in zip(actual_cols,
                                                 range(len(actual_cols)))])
            self.assertEqual(1, len(actual_sample_df.columns),
                             "Expected 1 column but got {}"
                             .format(len(actual_sample_df.columns)))
            self.assertEqual(10, actual_sample_df.count(),
                             "Expected 10 rows but got {}"
                             .format(len(actual_sample_df.columns)))
            collection = actual_sample_df.collect()
            for i in range(10):
                if i == 0:
                    delta = 1
                else:
                    delta = i*0.1
                self.assertEqual(300, len(collection[i][0]),
                                 "Expected 150 samples but got {}"
                                 .format(len(collection[i][0])))
                self.assertAlmostEqual(i, float(np.mean(collection[i][0])),
                                       delta=delta,
                                       msg=("Expected mean {} but got {}"
                                       .format(i, np.mean(collection[i][0]))))
                self.assertAlmostEqual(1, float(np.std(collection[i][0])),
                                       delta=0.2,
                                       msg=("Expected scale 1 but got {}"
                                            .format(np.std(collection[i][0]))))

    def test_get_scale_statistics(self):
        df = self.spark.createDataFrame(
            [[i, j] for i, j in zip(range(10), [1]*10)], ["c1", "c2"])
        ng = metrics.NeighborhoodGenerator(inputCols=["c1", "c2"])
        actual_scales, actual_means = ng._get_scale_statistics(df)
        self.assertAlmostEqual(4.5, actual_means[0],
                               "Wrong mean. Expected 4.5, got {}"
                               .format(actual_means[0]))
        self.assertEqual(1, actual_means[1], "Wrong mean. Expected 1, got {}"
                         .format(actual_means[1]))
        self.assertEqual(1, actual_scales[1],
                         "Wrong scaler factor (stdev). Expected 1, got {}"
                         .format(actual_scales[1]))
        self.assertEqual(3.0277, round(actual_scales[0], 4),
                         "Wrong scaler factor (stdev). Expected 3.0277, got {}"
                         .format(actual_scales[0]))

    def test_get_feature_freqs(self):
        df = self.spark.createDataFrame(
            [[i, j] for i, j in zip([1]*5 + [0]*5, [1]*10)], ["c1", "c2"])
        ng = metrics.NeighborhoodGenerator(inputCols=["c1", "c2"])
        actual_freqs = ng._get_feature_freqs(df)
        self.assertEqual(2, len(actual_freqs.keys()))
        self.assertDictEqual({1: 0.5, 0: 0.5}, actual_freqs["c1"],
                             "Expected 0.5 frequencies for both values. Got"
                             "{}".format(actual_freqs["c1"]))
        self.assertDictEqual({1: 1}, actual_freqs["c2"],
                             "Expected frequency of 1. Got {}"
                             .format(actual_freqs["c2"]))

    def test_make_bins(self):
        with self.subTest("Works with repeated values"):
            repeat_freqs = [(1, 0.25), (0, 0.25), (2, 0.5)]
            repeat_bins, repeat_map = \
                metrics.NeighborhoodGenerator._make_bins(repeat_freqs)
            self.assertEqual([0, 0.25, 0.5, 1.0], repeat_bins,
                             "Bins didn't have expected values.")
            self.assertDictEqual({0: 1, 1: 0, 2: 2}, repeat_map,
                                 "Bins didn't map to correct values.")

        with self.subTest("Works with unique values"):
            unique_freqs = [(0, 0.2), (9, 0.8)]
            unique_bins, unique_map \
                = metrics.NeighborhoodGenerator._make_bins(unique_freqs)
            self.assertEqual([0, 0.2, 1.0], unique_bins,
                             "Bins didn't have expected values.")
            self.assertDictEqual({0: 0, 1: 9}, unique_map,
                                 "Bins didn't map to correct values.")

    def test_neighborhood_generator_transform(self):
        pdf = pd.DataFrame({"id": list(range(100)),
                            "f0": np.random.normal(0, 1, 100),
                            "f1": np.random.normal(100, 10, 100),
                            "f2": [0]*80 + [1]*20})
        df = self.spark.createDataFrame(pdf)
        cols = ["f0", "f1", "f2"]
        discretizer = QuartileDiscretizer(df, ["f2"], cols)
        disc_df = discretizer.discretize(df)

        disc_nGenerator = metrics.NeighborhoodGenerator(
            inputCols=cols, neighborhoodSize=10,
            discretizer=discretizer, seed=None)
        undisc_nGeneratorInstance = metrics.NeighborhoodGenerator(
            inputCols=cols, neighborhoodSize=10,
            seed=None, sampleAroundInstance=True, categoricalCols=["f2"])
        undisc_nGeneratorMean = metrics.NeighborhoodGenerator(
            inputCols=cols, neighborhoodSize=10,
            seed=None, sampleAroundInstance=False, categoricalCols=["f2"])

        actual_disc = disc_nGenerator.transform(disc_df)
        actual_mean = undisc_nGeneratorMean.transform(df)
        actual_sample = undisc_nGeneratorInstance.transform(df)

        types = [("discretized", actual_disc),
                 ("undiscretized, mean-sampled", actual_mean),
                 ("undiscretized, value-sampled", actual_sample)]
        for name, result in types:
            with self.subTest("Output has expected format for data type: '{}'"
                              .format(name)):
                self.assertEqual(1000, result.count(),
                                 "Expected 1000 rows but got {}"
                                 .format(result.count()))
                self.assertCountEqual(["id", "f0", "f1", "f2", "inverse_f1",
                                       "inverse_f2", "inverse_f0", "binary_f2"],
                                      result.columns,
                                      "Unexpected columns in result for {}"
                                      .format(name))
                one_ex = result.filter(col("id") == random.randint(0, 99))
                self.assertEqual(10, one_ex.count(),
                                 ("Expected neighborhood of 10 but got"
                                  " {}".format(one_ex.count())))
            with self.subTest("Binary output is correct"):
                same = result.filter(col("inverse_f2") == col("f2"))\
                    .select("binary_f2").distinct().collect()
                diff = result.filter(col("inverse_f2") != col("f2"))\
                    .select("binary_f2").distinct().collect()
                self.assertEqual(1, len(same), "Expected only 1 value.")
                self.assertEqual(1, len(diff), "Expected only 1 value.")
                self.assertEqual(1.0, same[0]["binary_f2"],
                                 ("Expected binary value of 1.0 when "
                                  "sampled value is the same, got {}"
                                  .format(same[0]["binary_f2"])))
                self.assertEqual(0.0, diff[0]["binary_f2"],
                                 ("Expected binary value of 0.0 when "
                                  "sampled value is the same, got {}"
                                  .format(diff[0]["binary_f2"])))
            for c in ["inverse_f0", "inverse_f1", "inverse_f2"]:
                with self.subTest("Output has unique values for each "
                                  " neighborhood: {}".format(c)):
                    random_samples = [random.randint(0, 100) for i in range(2)]
                    hood0 = [r[c] for r in
                             result.filter(col("id") == random_samples[0])\
                             .select(c).collect()]
                    hood1 = [r[c] for r in
                             result.filter(col("id") == random_samples[1])\
                             .select(c).collect()]
                    self.assertNotEqual(hood0, hood1,
                                        "Expected unique values but got "
                                        "duplicate samples for column {}"
                                        .format(c))<|MERGE_RESOLUTION|>--- conflicted
+++ resolved
@@ -78,10 +78,7 @@
 
 
 class KernelWidthTests(SparkSessionTestCase):
-<<<<<<< HEAD
-
-=======
->>>>>>> fb0299c5
+
     def test_kernel_weight(self):
         data = [[0, 0.0], [1, 2.0], [2, 2.0], [3, 2.8284271247461903]]
         df = self.spark.createDataFrame(data, ["id", "distances"])
